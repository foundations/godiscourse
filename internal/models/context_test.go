package models

import (
	"context"
	"godiscourse/internal/configs"
	"godiscourse/internal/durable"
	"log"
)

const (
	testEnvironment = "test"
	testDatabase    = "godiscourse_test"
)

const (
	dropUsersDDL        = `DROP TABLE IF EXISTS users;`
	dropSessionsDDL     = `DROP TABLE IF EXISTS sessions;`
	dropCategoriesDDL   = `DROP TABLE IF EXISTS categories;`
	dropTopicUsersDDL   = `DROP TABLE IF EXISTS topic_users;`
	dropTopicsDDL       = `DROP TABLE IF EXISTS topics;`
	dropCommentsDDL     = `DROP TABLE IF EXISTS comments;`
	dropGroupsDDL       = `DROP TABLE IF EXISTS groups`
	dropParticipantsDDL = `DROP TABLE IF EXISTS participants`
	dropStatisticsDDL   = `DROP TABLE IF EXISTS statistics;`
)

func teardownTestContext(mctx *Context) {
	tables := []string{
		dropStatisticsDDL,
		dropParticipantsDDL,
		dropGroupsDDL,
		dropCommentsDDL,
		dropTopicUsersDDL,
		dropTopicsDDL,
		dropCategoriesDDL,
		dropSessionsDDL,
		dropUsersDDL,
	}
	db := mctx.database
	for _, q := range tables {
		if _, err := db.Exec(q); err != nil {
			log.Panicln(err)
		}
	}
}

func setupTestContext() *Context {
<<<<<<< HEAD
	opts := configs.DefaultOptions()
	if opts.Environment != testEnvironment || opts.DbName != testDatabase {
		log.Panicln(opts.Environment, opts.DbName)
=======
	if err := configs.Init("./../configs", testEnvironment); err != nil {
		log.Panicln(err)
	}
	config := configs.GetOption()
	if config.Environment != testEnvironment || config.Database.Name != testDatabase {
		log.Panicln(config.Environment, config.Database.Name)
>>>>>>> 1d0e0842
	}
	db := durable.OpenDatabaseClient(context.Background(), &durable.ConnectionInfo{
		User:     config.Database.User,
		Password: config.Database.Password,
		Host:     config.Database.Host,
		Port:     config.Database.Port,
		Name:     config.Database.Name,
	})
	tables := []string{
		usersDDL,
		sessionsDDL,
		categoriesDDL,
		topicsDDL,
		topicUsersDDL,
		commentsDDL,
		groupsDDL,
		participantsDDL,
		statisticsDDL,
	}
	for _, q := range tables {
		if _, err := db.Exec(q); err != nil {
			log.Panicln(err)
		}
	}
	database := durable.WrapDatabase(db)
	return WrapContext(context.Background(), database)
}<|MERGE_RESOLUTION|>--- conflicted
+++ resolved
@@ -45,18 +45,12 @@
 }
 
 func setupTestContext() *Context {
-<<<<<<< HEAD
-	opts := configs.DefaultOptions()
-	if opts.Environment != testEnvironment || opts.DbName != testDatabase {
-		log.Panicln(opts.Environment, opts.DbName)
-=======
 	if err := configs.Init("./../configs", testEnvironment); err != nil {
 		log.Panicln(err)
 	}
 	config := configs.GetOption()
 	if config.Environment != testEnvironment || config.Database.Name != testDatabase {
 		log.Panicln(config.Environment, config.Database.Name)
->>>>>>> 1d0e0842
 	}
 	db := durable.OpenDatabaseClient(context.Background(), &durable.ConnectionInfo{
 		User:     config.Database.User,
